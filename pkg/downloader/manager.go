/*
Copyright The Helm Authors.
Licensed under the Apache License, Version 2.0 (the "License");
you may not use this file except in compliance with the License.
You may obtain a copy of the License at

http://www.apache.org/licenses/LICENSE-2.0

Unless required by applicable law or agreed to in writing, software
distributed under the License is distributed on an "AS IS" BASIS,
WITHOUT WARRANTIES OR CONDITIONS OF ANY KIND, either express or implied.
See the License for the specific language governing permissions and
limitations under the License.
*/

package downloader

import (
	"crypto"
	"encoding/hex"
	"fmt"
	"io"
	"io/ioutil"
	"log"
	"net/url"
	"os"
	"path"
	"path/filepath"
	"regexp"
	"strings"
	"sync"

	"github.com/Masterminds/semver/v3"
	"github.com/pkg/errors"
	"sigs.k8s.io/yaml"

	"helm.sh/helm/v3/internal/experimental/registry"
	"helm.sh/helm/v3/internal/resolver"
	"helm.sh/helm/v3/internal/third_party/dep/fs"
	"helm.sh/helm/v3/internal/urlutil"
	"helm.sh/helm/v3/pkg/chart"
	"helm.sh/helm/v3/pkg/chart/loader"
	"helm.sh/helm/v3/pkg/chartutil"
	"helm.sh/helm/v3/pkg/getter"
	"helm.sh/helm/v3/pkg/helmpath"
	"helm.sh/helm/v3/pkg/repo"
)

// ErrRepoNotFound indicates that chart repositories can't be found in local repo cache.
// The value of Repos is missing repos.
type ErrRepoNotFound struct {
	Repos []string
}

// Error implements the error interface.
func (e ErrRepoNotFound) Error() string {
	return fmt.Sprintf("no repository definition for %s", strings.Join(e.Repos, ", "))
}

// Manager handles the lifecycle of fetching, resolving, and storing dependencies.
type Manager struct {
	// Out is used to print warnings and notifications.
	Out io.Writer
	// ChartPath is the path to the unpacked base chart upon which this operates.
	ChartPath string
	// Verification indicates whether the chart should be verified.
	Verify VerificationStrategy
	// Debug is the global "--debug" flag
	Debug bool
	// Keyring is the key ring file.
	Keyring string
	// SkipUpdate indicates that the repository should not be updated first.
	SkipUpdate bool
	// Getter collection for the operation
	Getters          []getter.Provider
	RegistryClient   *registry.Client
	RepositoryConfig string
	RepositoryCache  string
}

// Build rebuilds a local charts directory from a lockfile.
//
// If the lockfile is not present, this will run a Manager.Update()
//
// If SkipUpdate is set, this will not update the repository.
func (m *Manager) Build() error {
	c, err := m.loadChartDir()
	if err != nil {
		return err
	}

	// If a lock file is found, run a build from that. Otherwise, just do
	// an update.
	lock := c.Lock
	if lock == nil {
		return m.Update()
	}

	// Check that all of the repos we're dependent on actually exist.
	req := c.Metadata.Dependencies

	// If using apiVersion v1, calculate the hash before resolve repo names
	// because resolveRepoNames will change req if req uses repo alias
	// and Helm 2 calculate the digest from the original req
	// Fix for: https://github.com/helm/helm/issues/7619
	var v2Sum string
	if c.Metadata.APIVersion == chart.APIVersionV1 {
		v2Sum, err = resolver.HashV2Req(req)
		if err != nil {
			return errors.New("the lock file (requirements.lock) is out of sync with the dependencies file (requirements.yaml). Please update the dependencies")
		}
	}

	if _, err := m.resolveRepoNames(req); err != nil {
		return err
	}

	if sum, err := resolver.HashReq(req, lock.Dependencies); err != nil || sum != lock.Digest {
		// If lock digest differs and chart is apiVersion v1, it maybe because the lock was built
		// with Helm 2 and therefore should be checked with Helm v2 hash
		// Fix for: https://github.com/helm/helm/issues/7233
		if c.Metadata.APIVersion == chart.APIVersionV1 {
			log.Println("warning: a valid Helm v3 hash was not found. Checking against Helm v2 hash...")
			if v2Sum != lock.Digest {
				return errors.New("the lock file (requirements.lock) is out of sync with the dependencies file (requirements.yaml). Please update the dependencies")
			}
		} else {
			return errors.New("the lock file (Chart.lock) is out of sync with the dependencies file (Chart.yaml). Please update the dependencies")
		}
	}

	// Check that all of the repos we're dependent on actually exist.
	if err := m.hasAllRepos(lock.Dependencies); err != nil {
		return err
	}

	if !m.SkipUpdate {
		// For each repo in the file, update the cached copy of that repo
		if err := m.UpdateRepositories(); err != nil {
			return err
		}
	}

	// Now we need to fetch every package here into charts/
	return m.downloadAll(lock.Dependencies)
}

// Update updates a local charts directory.
//
// It first reads the Chart.yaml file, and then attempts to
// negotiate versions based on that. It will download the versions
// from remote chart repositories unless SkipUpdate is true.
func (m *Manager) Update() error {
	c, err := m.loadChartDir()
	if err != nil {
		return err
	}

	// If no dependencies are found, we consider this a successful
	// completion.
	req := c.Metadata.Dependencies
	if req == nil {
		return nil
	}

	// Get the names of the repositories the dependencies need that Helm is
	// configured to know about.
	repoNames, err := m.resolveRepoNames(req)
	if err != nil {
		return err
	}

	// For the repositories Helm is not configured to know about, ensure Helm
	// has some information about them and, when possible, the index files
	// locally.
	// TODO(mattfarina): Repositories should be explicitly added by end users
	// rather than automattic. In Helm v4 require users to add repositories. They
	// should have to add them in order to make sure they are aware of the
	// repositories and opt-in to any locations, for security.
	repoNames, err = m.ensureMissingRepos(repoNames, req)
	if err != nil {
		return err
	}

	// For each of the repositories Helm is configured to know about, update
	// the index information locally.
	if !m.SkipUpdate {
		if err := m.UpdateRepositories(); err != nil {
			return err
		}
	}

	// Now we need to find out which version of a chart best satisfies the
	// dependencies in the Chart.yaml
	lock, err := m.resolve(req, repoNames)
	if err != nil {
		return err
	}

	// Now we need to fetch every package here into charts/
	if err := m.downloadAll(lock.Dependencies); err != nil {
		return err
	}

	// downloadAll might overwrite dependency version, recalculate lock digest
	newDigest, err := resolver.HashReq(req, lock.Dependencies)
	if err != nil {
		return err
	}
	lock.Digest = newDigest

	// If the lock file hasn't changed, don't write a new one.
	oldLock := c.Lock
	if oldLock != nil && oldLock.Digest == lock.Digest {
		return nil
	}

	// Finally, we need to write the lockfile.
	return writeLock(m.ChartPath, lock, c.Metadata.APIVersion == chart.APIVersionV1)
}

func (m *Manager) loadChartDir() (*chart.Chart, error) {
	if fi, err := os.Stat(m.ChartPath); err != nil {
		return nil, errors.Wrapf(err, "could not find %s", m.ChartPath)
	} else if !fi.IsDir() {
		return nil, errors.New("only unpacked charts can be updated")
	}
	return loader.LoadDir(m.ChartPath)
}

// resolve takes a list of dependencies and translates them into an exact version to download.
//
// This returns a lock file, which has all of the dependencies normalized to a specific version.
func (m *Manager) resolve(req []*chart.Dependency, repoNames map[string]string) (*chart.Lock, error) {
	res := resolver.New(m.ChartPath, m.RepositoryCache)
	return res.Resolve(req, repoNames)
}

// downloadAll takes a list of dependencies and downloads them into charts/
//
// It will delete versions of the chart that exist on disk and might cause
// a conflict.
func (m *Manager) downloadAll(deps []*chart.Dependency) error {
	repos, err := m.loadChartRepositories()
	if err != nil {
		return err
	}

	destPath := filepath.Join(m.ChartPath, "charts")
	tmpPath := filepath.Join(m.ChartPath, "tmpcharts")

	// Check if 'charts' directory is not actally a directory. If it does not exist, create it.
	if fi, err := os.Stat(destPath); err == nil {
		if !fi.IsDir() {
			return errors.Errorf("%q is not a directory", destPath)
		}
	} else if os.IsNotExist(err) {
		if err := os.MkdirAll(destPath, 0755); err != nil {
			return err
		}
<<<<<<< HEAD
	} else if !fi.IsDir() {
		return errors.Errorf("%q is not a directory", destPath)
	}

	if err := os.RemoveAll(tmpPath); err != nil {
		return errors.Wrapf(err, "failed to remove %v", tmpPath)
	}
	if err := fs.RenameWithFallback(destPath, tmpPath); err != nil {
		return errors.Wrap(err, "unable to move current charts to tmp dir")
=======
	} else {
		return fmt.Errorf("unable to retrieve file info for '%s': %v", destPath, err)
>>>>>>> a9c957d3
	}

	// Prepare tmpPath
	if err := os.MkdirAll(tmpPath, 0755); err != nil {
		return err
	}
	defer os.RemoveAll(tmpPath)

	fmt.Fprintf(m.Out, "Saving %d charts\n", len(deps))
	var saveError error
	churls := make(map[string]struct{})
	for _, dep := range deps {
		// No repository means the chart is in charts directory
		if dep.Repository == "" {
			fmt.Fprintf(m.Out, "Dependency %s did not declare a repository. Assuming it exists in the charts directory\n", dep.Name)
			// NOTE: we are only validating the local dependency conforms to the constraints. No copying to tmpPath is necessary.
			chartPath := filepath.Join(destPath, dep.Name)
			ch, err := loader.LoadDir(chartPath)
			if err != nil {
				return fmt.Errorf("unable to load chart '%s': %v", chartPath, err)
			}

			constraint, err := semver.NewConstraint(dep.Version)
			if err != nil {
				return fmt.Errorf("dependency %s has an invalid version/constraint format: %s", dep.Name, err)
			}

			v, err := semver.NewVersion(ch.Metadata.Version)
			if err != nil {
				return fmt.Errorf("invalid version %s for dependency %s: %s", dep.Version, dep.Name, err)
			}

			if !constraint.Check(v) {
				saveError = fmt.Errorf("dependency %s at version %s does not satisfy the constraint %s", dep.Name, ch.Metadata.Version, dep.Version)
				break
			}
			continue
		}
		if strings.HasPrefix(dep.Repository, "file://") {
			if m.Debug {
				fmt.Fprintf(m.Out, "Archiving %s from repo %s\n", dep.Name, dep.Repository)
			}
			ver, err := tarFromLocalDir(m.ChartPath, dep.Name, dep.Repository, dep.Version)
			if err != nil {
				saveError = err
				break
			}
			dep.Version = ver
			continue
		}

		// Any failure to resolve/download a chart should fail:
		// https://github.com/helm/helm/issues/1439
		churl, username, password, insecureskiptlsverify, passcredentialsall, caFile, certFile, keyFile, err := m.findChartURL(dep.Name, dep.Version, dep.Repository, repos)
		if err != nil {
			saveError = errors.Wrapf(err, "could not find %s", churl)
			break
		}

		if _, ok := churls[churl]; ok {
			fmt.Fprintf(m.Out, "Already downloaded %s from repo %s\n", dep.Name, dep.Repository)
			continue
		}

		fmt.Fprintf(m.Out, "Downloading %s from repo %s\n", dep.Name, dep.Repository)

		dl := ChartDownloader{
			Out:              m.Out,
			Verify:           m.Verify,
			Keyring:          m.Keyring,
			RepositoryConfig: m.RepositoryConfig,
			RepositoryCache:  m.RepositoryCache,
			Getters:          m.Getters,
			Options: []getter.Option{
				getter.WithBasicAuth(username, password),
				getter.WithPassCredentialsAll(passcredentialsall),
				getter.WithInsecureSkipVerifyTLS(insecureskiptlsverify),
				getter.WithTLSClientConfig(certFile, keyFile, caFile),
			},
		}

		version := ""
		if registry.IsOCI(churl) {
			if !resolver.FeatureGateOCI.IsEnabled() {
				return errors.Wrapf(resolver.FeatureGateOCI.Error(),
					"the repository %s is an OCI registry", churl)
			}

			churl, version, err = parseOCIRef(churl)
			if err != nil {
				return errors.Wrapf(err, "could not parse OCI reference")
			}
			dl.Options = append(dl.Options,
				getter.WithRegistryClient(m.RegistryClient),
				getter.WithTagName(version))
		}

		if _, _, err = dl.DownloadTo(churl, version, tmpPath); err != nil {
			saveError = errors.Wrapf(err, "could not download %s", churl)
			break
		}

		churls[churl] = struct{}{}
	}

	// TODO: this should probably be refactored to be a []error, so we can capture and provide more information rather than "last error wins".
	if saveError == nil {
		// now we can move all downloaded charts to destPath and delete outdated dependencies
		if err := m.safeMoveDeps(deps, tmpPath, destPath); err != nil {
			return err
		}
	} else {
		fmt.Fprintln(m.Out, "Save error occurred: ", saveError)
		return saveError
	}
	return nil
}

func parseOCIRef(chartRef string) (string, string, error) {
	refTagRegexp := regexp.MustCompile(fmt.Sprintf(`^(%s://[^:]+(:[0-9]{1,5})?[^:]+):(.*)$`, registry.OCIScheme))
	caps := refTagRegexp.FindStringSubmatch(chartRef)
	if len(caps) != 4 {
		return "", "", errors.Errorf("improperly formatted oci chart reference: %s", chartRef)
	}
	chartRef = caps[1]
	tag := caps[3]

	return chartRef, tag, nil
}

// safeMoveDep moves all dependencies in the source and moves them into dest.
//
// It does this by first matching the file name to an expected pattern, then loading
// the file to verify that it is a chart.
//
// Any charts in dest that do not exist in source are removed (barring local dependencies)
//
// Because it requires tar file introspection, it is more intensive than a basic move.
//
// This will only return errors that should stop processing entirely. Other errors
// will emit log messages or be ignored.
func (m *Manager) safeMoveDeps(deps []*chart.Dependency, source, dest string) error {
	existsInSourceDirectory := map[string]bool{}
	isLocalDependency := map[string]bool{}
	sourceFiles, err := ioutil.ReadDir(source)
	if err != nil {
		return err
	}
	// attempt to read destFiles; fail fast if we can't
	destFiles, err := ioutil.ReadDir(dest)
	if err != nil {
		return err
	}

	for _, dep := range deps {
		if dep.Repository == "" {
			isLocalDependency[dep.Name] = true
		}
	}

	for _, file := range sourceFiles {
		if file.IsDir() {
			continue
		}
		filename := file.Name()
		sourcefile := filepath.Join(source, filename)
		destfile := filepath.Join(dest, filename)
		existsInSourceDirectory[filename] = true
		if _, err := loader.LoadFile(sourcefile); err != nil {
			fmt.Fprintf(m.Out, "Could not verify %s for moving: %s (Skipping)", sourcefile, err)
			continue
		}
		// NOTE: no need to delete the dest; os.Rename replaces it.
		if err := fs.RenameWithFallback(sourcefile, destfile); err != nil {
			fmt.Fprintf(m.Out, "Unable to move %s to charts dir %s (Skipping)", sourcefile, err)
			continue
		}
	}

	fmt.Fprintln(m.Out, "Deleting outdated charts")
	// find all files that exist in dest that do not exist in source; delete them (outdated dependendencies)
	for _, file := range destFiles {
		if !file.IsDir() && !existsInSourceDirectory[file.Name()] {
			fname := filepath.Join(dest, file.Name())
			ch, err := loader.LoadFile(fname)
			if err != nil {
				fmt.Fprintf(m.Out, "Could not verify %s for deletion: %s (Skipping)", fname, err)
			}
			// local dependency - skip
			if isLocalDependency[ch.Name()] {
				continue
			}
			if err := os.Remove(fname); err != nil {
				fmt.Fprintf(m.Out, "Could not delete %s: %s (Skipping)", fname, err)
				continue
			}
		}
	}

	return nil
}

// hasAllRepos ensures that all of the referenced deps are in the local repo cache.
func (m *Manager) hasAllRepos(deps []*chart.Dependency) error {
	rf, err := loadRepoConfig(m.RepositoryConfig)
	if err != nil {
		return err
	}
	repos := rf.Repositories

	// Verify that all repositories referenced in the deps are actually known
	// by Helm.
	missing := []string{}
Loop:
	for _, dd := range deps {
		// If repo is from local path or OCI, continue
		if strings.HasPrefix(dd.Repository, "file://") || registry.IsOCI(dd.Repository) {
			continue
		}

		if dd.Repository == "" {
			continue
		}
		for _, repo := range repos {
			if urlutil.Equal(repo.URL, strings.TrimSuffix(dd.Repository, "/")) {
				continue Loop
			}
		}
		missing = append(missing, dd.Repository)
	}
	if len(missing) > 0 {
		return ErrRepoNotFound{missing}
	}
	return nil
}

// ensureMissingRepos attempts to ensure the repository information for repos
// not managed by Helm is present. This takes in the repoNames Helm is configured
// to work with along with the chart dependencies. It will find the deps not
// in a known repo and attempt to ensure the data is present for steps like
// version resolution.
func (m *Manager) ensureMissingRepos(repoNames map[string]string, deps []*chart.Dependency) (map[string]string, error) {

	var ru []*repo.Entry

	for _, dd := range deps {

		// If the chart is in the local charts directory no repository needs
		// to be specified.
		if dd.Repository == "" {
			continue
		}

		// OCI-based dependencies do not have a local cache, so skip them
		if registry.IsOCI(dd.Repository) {
			continue
		}

		// When the repoName for a dependency is known we can skip ensuring
		if _, ok := repoNames[dd.Name]; ok {
			continue
		}

		// The generated repository name, which will result in an index being
		// locally cached, has a name pattern of "helm-manager-" followed by a
		// sha256 of the repo name. This assumes end users will never create
		// repositories with these names pointing to other repositories. Using
		// this method of naming allows the existing repository pulling and
		// resolution code to do most of the work.
		rn, err := key(dd.Repository)
		if err != nil {
			return repoNames, err
		}
		rn = managerKeyPrefix + rn

		repoNames[dd.Name] = rn

		// Assuming the repository is generally available. For Helm managed
		// access controls the repository needs to be added through the user
		// managed system. This path will work for public charts, like those
		// supplied by Bitnami, but not for protected charts, like corp ones
		// behind a username and pass.
		ri := &repo.Entry{
			Name: rn,
			URL:  dd.Repository,
		}
		ru = append(ru, ri)
	}

	// Calls to UpdateRepositories (a public function) will only update
	// repositories configured by the user. Here we update repos found in
	// the dependencies that are not known to the user if update skipping
	// is not configured.
	if !m.SkipUpdate && len(ru) > 0 {
		fmt.Fprintln(m.Out, "Getting updates for unmanaged Helm repositories...")
		if err := m.parallelRepoUpdate(ru); err != nil {
			return repoNames, err
		}
	}

	return repoNames, nil
}

// resolveRepoNames returns the repo names of the referenced deps which can be used to fetch the cached index file
// and replaces aliased repository URLs into resolved URLs in dependencies.
func (m *Manager) resolveRepoNames(deps []*chart.Dependency) (map[string]string, error) {
	rf, err := loadRepoConfig(m.RepositoryConfig)
	if err != nil {
		if os.IsNotExist(err) {
			return make(map[string]string), nil
		}
		return nil, err
	}
	repos := rf.Repositories

	reposMap := make(map[string]string)

	// Verify that all repositories referenced in the deps are actually known
	// by Helm.
	missing := []string{}
	for _, dd := range deps {
		// Don't map the repository, we don't need to download chart from charts directory
		// When OCI is used there is no Helm repository
		if dd.Repository == "" || registry.IsOCI(dd.Repository) {
			continue
		}
		// if dep chart is from local path, verify the path is valid
		if strings.HasPrefix(dd.Repository, "file://") {
			if _, err := resolver.GetLocalPath(dd.Repository, m.ChartPath); err != nil {
				return nil, err
			}

			if m.Debug {
				fmt.Fprintf(m.Out, "Repository from local path: %s\n", dd.Repository)
			}
			reposMap[dd.Name] = dd.Repository
			continue
		}

		if registry.IsOCI(dd.Repository) {
			reposMap[dd.Name] = dd.Repository
			continue
		}

		found := false

		for _, repo := range repos {
			if (strings.HasPrefix(dd.Repository, "@") && strings.TrimPrefix(dd.Repository, "@") == repo.Name) ||
				(strings.HasPrefix(dd.Repository, "alias:") && strings.TrimPrefix(dd.Repository, "alias:") == repo.Name) {
				found = true
				dd.Repository = repo.URL
				reposMap[dd.Name] = repo.Name
				break
			} else if urlutil.Equal(repo.URL, dd.Repository) {
				found = true
				reposMap[dd.Name] = repo.Name
				break
			}
		}
		if !found {
			repository := dd.Repository
			// Add if URL
			_, err := url.ParseRequestURI(repository)
			if err == nil {
				reposMap[repository] = repository
				continue
			}
			missing = append(missing, repository)
		}
	}
	if len(missing) > 0 {
		errorMessage := fmt.Sprintf("no repository definition for %s. Please add them via 'helm repo add'", strings.Join(missing, ", "))
		// It is common for people to try to enter "stable" as a repository instead of the actual URL.
		// For this case, let's give them a suggestion.
		containsNonURL := false
		for _, repo := range missing {
			if !strings.Contains(repo, "//") && !strings.HasPrefix(repo, "@") && !strings.HasPrefix(repo, "alias:") {
				containsNonURL = true
			}
		}
		if containsNonURL {
			errorMessage += `
Note that repositories must be URLs or aliases. For example, to refer to the "example"
repository, use "https://charts.example.com/" or "@example" instead of
"example". Don't forget to add the repo, too ('helm repo add').`
		}
		return nil, errors.New(errorMessage)
	}
	return reposMap, nil
}

// UpdateRepositories updates all of the local repos to the latest.
func (m *Manager) UpdateRepositories() error {
	rf, err := loadRepoConfig(m.RepositoryConfig)
	if err != nil {
		return err
	}
	repos := rf.Repositories
	if len(repos) > 0 {
		fmt.Fprintln(m.Out, "Hang tight while we grab the latest from your chart repositories...")
		// This prints warnings straight to out.
		if err := m.parallelRepoUpdate(repos); err != nil {
			return err
		}
		fmt.Fprintln(m.Out, "Update Complete. ⎈Happy Helming!⎈")
	}
	return nil
}

func (m *Manager) parallelRepoUpdate(repos []*repo.Entry) error {

	var wg sync.WaitGroup
	for _, c := range repos {
		r, err := repo.NewChartRepository(c, m.Getters)
		if err != nil {
			return err
		}
		wg.Add(1)
		go func(r *repo.ChartRepository) {
			if _, err := r.DownloadIndexFile(); err != nil {
				// For those dependencies that are not known to helm and using a
				// generated key name we display the repo url.
				if strings.HasPrefix(r.Config.Name, managerKeyPrefix) {
					fmt.Fprintf(m.Out, "...Unable to get an update from the %q chart repository:\n\t%s\n", r.Config.URL, err)
				} else {
					fmt.Fprintf(m.Out, "...Unable to get an update from the %q chart repository (%s):\n\t%s\n", r.Config.Name, r.Config.URL, err)
				}
			} else {
				// For those dependencies that are not known to helm and using a
				// generated key name we display the repo url.
				if strings.HasPrefix(r.Config.Name, managerKeyPrefix) {
					fmt.Fprintf(m.Out, "...Successfully got an update from the %q chart repository\n", r.Config.URL)
				} else {
					fmt.Fprintf(m.Out, "...Successfully got an update from the %q chart repository\n", r.Config.Name)
				}
			}
			wg.Done()
		}(r)
	}
	wg.Wait()

	return nil
}

// findChartURL searches the cache of repo data for a chart that has the name and the repoURL specified.
//
// 'name' is the name of the chart. Version is an exact semver, or an empty string. If empty, the
// newest version will be returned.
//
// repoURL is the repository to search
//
// If it finds a URL that is "relative", it will prepend the repoURL.
func (m *Manager) findChartURL(name, version, repoURL string, repos map[string]*repo.ChartRepository) (url, username, password string, insecureskiptlsverify, passcredentialsall bool, caFile, certFile, keyFile string, err error) {
	if registry.IsOCI(repoURL) {
		return fmt.Sprintf("%s/%s:%s", repoURL, name, version), "", "", false, false, "", "", "", nil
	}

	for _, cr := range repos {

		if urlutil.Equal(repoURL, cr.Config.URL) {
			var entry repo.ChartVersions
			entry, err = findEntryByName(name, cr)
			if err != nil {
				return
			}
			var ve *repo.ChartVersion
			ve, err = findVersionedEntry(version, entry)
			if err != nil {
				return
			}
			url, err = normalizeURL(repoURL, ve.URLs[0])
			if err != nil {
				return
			}
			username = cr.Config.Username
			password = cr.Config.Password
			passcredentialsall = cr.Config.PassCredentialsAll
			insecureskiptlsverify = cr.Config.InsecureSkipTLSverify
			caFile = cr.Config.CAFile
			certFile = cr.Config.CertFile
			keyFile = cr.Config.KeyFile
			return
		}
	}
	url, err = repo.FindChartInRepoURL(repoURL, name, version, certFile, keyFile, caFile, m.Getters)
	if err == nil {
		return url, username, password, false, false, "", "", "", err
	}
	err = errors.Errorf("chart %s not found in %s: %s", name, repoURL, err)
	return url, username, password, false, false, "", "", "", err
}

// findEntryByName finds an entry in the chart repository whose name matches the given name.
//
// It returns the ChartVersions for that entry.
func findEntryByName(name string, cr *repo.ChartRepository) (repo.ChartVersions, error) {
	for ename, entry := range cr.IndexFile.Entries {
		if ename == name {
			return entry, nil
		}
	}
	return nil, errors.New("entry not found")
}

// findVersionedEntry takes a ChartVersions list and returns a single chart version that satisfies the version constraints.
//
// If version is empty, the first chart found is returned.
func findVersionedEntry(version string, vers repo.ChartVersions) (*repo.ChartVersion, error) {
	for _, verEntry := range vers {
		if len(verEntry.URLs) == 0 {
			// Not a legit entry.
			continue
		}

		if version == "" || versionEquals(version, verEntry.Version) {
			return verEntry, nil
		}
	}
	return nil, errors.New("no matching version")
}

func versionEquals(v1, v2 string) bool {
	sv1, err := semver.NewVersion(v1)
	if err != nil {
		// Fallback to string comparison.
		return v1 == v2
	}
	sv2, err := semver.NewVersion(v2)
	if err != nil {
		return false
	}
	return sv1.Equal(sv2)
}

func normalizeURL(baseURL, urlOrPath string) (string, error) {
	u, err := url.Parse(urlOrPath)
	if err != nil {
		return urlOrPath, err
	}
	if u.IsAbs() {
		return u.String(), nil
	}
	u2, err := url.Parse(baseURL)
	if err != nil {
		return urlOrPath, errors.Wrap(err, "base URL failed to parse")
	}

	u2.Path = path.Join(u2.Path, urlOrPath)
	return u2.String(), nil
}

// loadChartRepositories reads the repositories.yaml, and then builds a map of
// ChartRepositories.
//
// The key is the local name (which is only present in the repositories.yaml).
func (m *Manager) loadChartRepositories() (map[string]*repo.ChartRepository, error) {
	indices := map[string]*repo.ChartRepository{}

	// Load repositories.yaml file
	rf, err := loadRepoConfig(m.RepositoryConfig)
	if err != nil {
		return indices, errors.Wrapf(err, "failed to load %s", m.RepositoryConfig)
	}

	for _, re := range rf.Repositories {
		lname := re.Name
		idxFile := filepath.Join(m.RepositoryCache, helmpath.CacheIndexFile(lname))
		index, err := repo.LoadIndexFile(idxFile)
		if err != nil {
			return indices, err
		}

		// TODO: use constructor
		cr := &repo.ChartRepository{
			Config:    re,
			IndexFile: index,
		}
		indices[lname] = cr
	}
	return indices, nil
}

// writeLock writes a lockfile to disk
func writeLock(chartpath string, lock *chart.Lock, legacyLockfile bool) error {
	data, err := yaml.Marshal(lock)
	if err != nil {
		return err
	}
	lockfileName := "Chart.lock"
	if legacyLockfile {
		lockfileName = "requirements.lock"
	}
	dest := filepath.Join(chartpath, lockfileName)
	return ioutil.WriteFile(dest, data, 0644)
}

// archive a dep chart from local directory and save it into charts/
func tarFromLocalDir(chartpath, name, repo, version string) (string, error) {
	destPath := filepath.Join(chartpath, "charts")

	if !strings.HasPrefix(repo, "file://") {
		return "", errors.Errorf("wrong format: chart %s repository %s", name, repo)
	}

	origPath, err := resolver.GetLocalPath(repo, chartpath)
	if err != nil {
		return "", err
	}

	ch, err := loader.LoadDir(origPath)
	if err != nil {
		return "", err
	}

	constraint, err := semver.NewConstraint(version)
	if err != nil {
		return "", errors.Wrapf(err, "dependency %s has an invalid version/constraint format", name)
	}

	v, err := semver.NewVersion(ch.Metadata.Version)
	if err != nil {
		return "", err
	}

	if constraint.Check(v) {
		_, err = chartutil.Save(ch, destPath)
		return ch.Metadata.Version, err
	}

	return "", errors.Errorf("can't get a valid version for dependency %s", name)
}

// The prefix to use for cache keys created by the manager for repo names
const managerKeyPrefix = "helm-manager-"

// key is used to turn a name, such as a repository url, into a filesystem
// safe name that is unique for querying. To accomplish this a unique hash of
// the string is used.
func key(name string) (string, error) {
	in := strings.NewReader(name)
	hash := crypto.SHA256.New()
	if _, err := io.Copy(hash, in); err != nil {
		return "", nil
	}
	return hex.EncodeToString(hash.Sum(nil)), nil
}<|MERGE_RESOLUTION|>--- conflicted
+++ resolved
@@ -258,20 +258,8 @@
 		if err := os.MkdirAll(destPath, 0755); err != nil {
 			return err
 		}
-<<<<<<< HEAD
-	} else if !fi.IsDir() {
-		return errors.Errorf("%q is not a directory", destPath)
-	}
-
-	if err := os.RemoveAll(tmpPath); err != nil {
-		return errors.Wrapf(err, "failed to remove %v", tmpPath)
-	}
-	if err := fs.RenameWithFallback(destPath, tmpPath); err != nil {
-		return errors.Wrap(err, "unable to move current charts to tmp dir")
-=======
 	} else {
 		return fmt.Errorf("unable to retrieve file info for '%s': %v", destPath, err)
->>>>>>> a9c957d3
 	}
 
 	// Prepare tmpPath
@@ -354,7 +342,7 @@
 		}
 
 		version := ""
-		if registry.IsOCI(churl) {
+		if strings.HasPrefix(churl, "oci://") {
 			if !resolver.FeatureGateOCI.IsEnabled() {
 				return errors.Wrapf(resolver.FeatureGateOCI.Error(),
 					"the repository %s is an OCI registry", churl)
@@ -391,7 +379,7 @@
 }
 
 func parseOCIRef(chartRef string) (string, string, error) {
-	refTagRegexp := regexp.MustCompile(fmt.Sprintf(`^(%s://[^:]+(:[0-9]{1,5})?[^:]+):(.*)$`, registry.OCIScheme))
+	refTagRegexp := regexp.MustCompile(`^(oci://[^:]+(:[0-9]{1,5})?[^:]+):(.*)$`)
 	caps := refTagRegexp.FindStringSubmatch(chartRef)
 	if len(caps) != 4 {
 		return "", "", errors.Errorf("improperly formatted oci chart reference: %s", chartRef)
@@ -488,7 +476,7 @@
 Loop:
 	for _, dd := range deps {
 		// If repo is from local path or OCI, continue
-		if strings.HasPrefix(dd.Repository, "file://") || registry.IsOCI(dd.Repository) {
+		if strings.HasPrefix(dd.Repository, "file://") || strings.HasPrefix(dd.Repository, "oci://") {
 			continue
 		}
 
@@ -522,11 +510,6 @@
 		// If the chart is in the local charts directory no repository needs
 		// to be specified.
 		if dd.Repository == "" {
-			continue
-		}
-
-		// OCI-based dependencies do not have a local cache, so skip them
-		if registry.IsOCI(dd.Repository) {
 			continue
 		}
 
@@ -595,7 +578,7 @@
 	for _, dd := range deps {
 		// Don't map the repository, we don't need to download chart from charts directory
 		// When OCI is used there is no Helm repository
-		if dd.Repository == "" || registry.IsOCI(dd.Repository) {
+		if dd.Repository == "" || strings.HasPrefix(dd.Repository, "oci://") {
 			continue
 		}
 		// if dep chart is from local path, verify the path is valid
@@ -611,7 +594,7 @@
 			continue
 		}
 
-		if registry.IsOCI(dd.Repository) {
+		if strings.HasPrefix(dd.Repository, "oci://") {
 			reposMap[dd.Name] = dd.Repository
 			continue
 		}
@@ -725,7 +708,7 @@
 //
 // If it finds a URL that is "relative", it will prepend the repoURL.
 func (m *Manager) findChartURL(name, version, repoURL string, repos map[string]*repo.ChartRepository) (url, username, password string, insecureskiptlsverify, passcredentialsall bool, caFile, certFile, keyFile string, err error) {
-	if registry.IsOCI(repoURL) {
+	if strings.HasPrefix(repoURL, "oci://") {
 		return fmt.Sprintf("%s/%s:%s", repoURL, name, version), "", "", false, false, "", "", "", nil
 	}
 
